--- conflicted
+++ resolved
@@ -18,36 +18,15 @@
 
 from dateutil.relativedelta import relativedelta
 
-<<<<<<< HEAD
-from lingua_franca.lang.parse_common import is_numeric, look_for_fractions
-from lingua_franca.lang.common_data_en import _ARTICLES, _NUM_STRING_EN, \
-    _LONG_ORDINAL_EN, _LONG_SCALE_EN, \
-    _SHORT_SCALE_EN, _SHORT_ORDINAL_EN
-=======
 from lingua_franca.lang.parse_common import is_numeric, look_for_fractions, \
     invert_dict, ReplaceableNumber, partition_list, tokenize, Token
 from lingua_franca.lang.common_data_en import _ARTICLES_EN, _NUM_STRING_EN, \
     _LONG_ORDINAL_EN, _LONG_SCALE_EN, _SHORT_SCALE_EN, _SHORT_ORDINAL_EN
->>>>>>> aa04301f
 
 import re
 
 from lingua_franca.time import now_local
 
-<<<<<<< HEAD
-
-def _invert_dict(original):
-    """
-    Produce a dictionary with the keys and values
-    inverted, relative to the dict passed in.
-
-    Args:
-        original dict: The dict like object to invert
-
-    Returns:
-        dict
-=======
->>>>>>> aa04301f
 
 def generate_plurals_en(originals):
     """
@@ -94,60 +73,8 @@
     "couple": 2
 })
 
-<<<<<<< HEAD
-_STRING_SHORT_ORDINAL_EN = _invert_dict(_SHORT_ORDINAL_EN)
-_STRING_LONG_ORDINAL_EN = _invert_dict(_LONG_ORDINAL_EN)
-
-# _Token is intended to be used in the number processing functions in
-# this module. The parsing requires slicing and dividing of the original
-# text. To ensure things parse correctly, we need to know where text came
-# from in the original input, hence this nametuple.
-_Token = namedtuple('_Token', 'word index')
-
-
-class _ReplaceableNumber():
-    """
-    Similar to _Token, this class is used in number parsing.
-
-    Once we've found a number in a string, this class contains all
-    the info about the value, and where it came from in the original text.
-    In other words, it is the text, and the number that can replace it in
-    the string.
-    """
-
-    def __init__(self, value, tokens: [_Token]):
-        self.value = value
-        self.tokens = tokens
-
-    def __bool__(self):
-        return bool(self.value is not None and self.value is not False)
-
-    @property
-    def start_index(self):
-        return self.tokens[0].index
-
-    @property
-    def end_index(self):
-        return self.tokens[-1].index
-
-    @property
-    def text(self):
-        return ' '.join([t.word for t in self.tokens])
-
-    def __setattr__(self, key, value):
-        try:
-            getattr(self, key)
-        except AttributeError:
-            super().__setattr__(key, value)
-        else:
-            raise Exception("Immutable!")
-
-    def __str__(self):
-        return "({v}, {t})".format(v=self.value, t=self.tokens)
-=======
 _STRING_SHORT_ORDINAL_EN = invert_dict(_SHORT_ORDINAL_EN)
 _STRING_LONG_ORDINAL_EN = invert_dict(_LONG_ORDINAL_EN)
->>>>>>> aa04301f
 
 
 def _convert_words_to_numbers_en(text, short_scale=True, ordinals=False):
