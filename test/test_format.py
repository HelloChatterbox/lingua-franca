# -*- coding: iso-8859-15 -*-
#
# Copyright 2017 Mycroft AI Inc.
#
# Licensed under the Apache License, Version 2.0 (the "License");
# you may not use this file except in compliance with the License.
# You may obtain a copy of the License at
#
#    http://www.apache.org/licenses/LICENSE-2.0
#
# Unless required by applicable law or agreed to in writing, software
# distributed under the License is distributed on an "AS IS" BASIS,
# WITHOUT WARRANTIES OR CONDITIONS OF ANY KIND, either express or implied.
# See the License for the specific language governing permissions and
# limitations under the License.
#
import json
import unittest
import datetime
import ast
import sys
from pathlib import Path

from lingua_franca.format import nice_number
from lingua_franca.format import nice_time
from lingua_franca.format import nice_date
from lingua_franca.format import nice_date_time
from lingua_franca.format import nice_year
from lingua_franca.format import nice_duration
from lingua_franca.format import pronounce_number
from lingua_franca.format import date_time_format
from lingua_franca.format import join_list
<<<<<<< HEAD
from lingua_franca.format import nice_bytes
=======
from lingua_franca.format import singularize, pluralize
>>>>>>> 5dccbb82

NUMBERS_FIXTURE_EN = {
    1.435634: '1.436',
    2: '2',
    5.0: '5',
    0.027: '0.027',
    0.5: 'a half',
    1.333: '1 and a third',
    2.666: '2 and 2 thirds',
    0.25: 'a forth',
    1.25: '1 and a forth',
    0.75: '3 forths',
    1.75: '1 and 3 forths',
    3.4: '3 and 2 fifths',
    16.8333: '16 and 5 sixths',
    12.5714: '12 and 4 sevenths',
    9.625: '9 and 5 eigths',
    6.777: '6 and 7 ninths',
    3.1: '3 and a tenth',
    2.272: '2 and 3 elevenths',
    5.583: '5 and 7 twelveths',
    8.384: '8 and 5 thirteenths',
    0.071: 'a fourteenth',
    6.466: '6 and 7 fifteenths',
    8.312: '8 and 5 sixteenths',
    2.176: '2 and 3 seventeenths',
    200.722: '200 and 13 eighteenths',
    7.421: '7 and 8 nineteenths',
    0.05: 'a twentyith'
}


class TestNiceBytes(unittest.TestCase):

    def test_nice_bytes_non_binary_speech(self):
        self.assertEqual(nice_bytes(0, binary=False), "0.0 Bytes")
        self.assertEqual(nice_bytes(1, binary=False), "1.0 Byte")
        self.assertEqual(nice_bytes(1000, binary=False), "1.0 Kilobyte")
        self.assertEqual(nice_bytes(2000000, binary=False), "2.0 Megabytes")
        self.assertEqual(nice_bytes(2000000000, binary=False), "2.0 Gigabytes")
        self.assertEqual(nice_bytes(2000000000000, binary=False), "2.0 Terabytes")
        self.assertEqual(nice_bytes(2000000000000000, binary=False), "2.0 Petabytes")
        self.assertEqual(nice_bytes(2000000000000000000, binary=False), "2.0 Exabytes")
        self.assertEqual(nice_bytes(2000000000000000000000, binary=False), "2.0 Zettabytes")
        self.assertEqual(nice_bytes(2000000000000000000000000, binary=False), "2.0 Yottabytes")
        # no more named prefixes after Y - https://en.wikipedia.org/wiki/Binary_prefix
        self.assertEqual(nice_bytes(2000000000000000000000000000, binary=False), "2000.0 Yottabytes")

    def test_nice_bytes_non_binary(self):
        self.assertEqual(nice_bytes(0, speech=False, binary=False), "0.0 B")
        self.assertEqual(nice_bytes(1000, speech=False, binary=False), "1.0 KB")
        self.assertEqual(nice_bytes(1024, speech=False, binary=False), "1.0 KB")
        self.assertEqual(nice_bytes(2000000, speech=False, binary=False), "2.0 MB")
        self.assertEqual(nice_bytes(2000000000, speech=False, binary=False), "2.0 GB")
        self.assertEqual(nice_bytes(2000000000000, speech=False, binary=False), "2.0 TB")
        self.assertEqual(nice_bytes(2000000000000000, speech=False, binary=False), "2.0 PB")
        self.assertEqual(nice_bytes(2000000000000000000, speech=False, binary=False), "2.0 EB")
        self.assertEqual(nice_bytes(2000000000000000000000, speech=False, binary=False), "2.0 ZB")
        self.assertEqual(nice_bytes(2000000000000000000000000, speech=False, binary=False), "2.0 YB")
        # no more named prefixes after Y - https://en.wikipedia.org/wiki/Binary_prefix
        self.assertEqual(nice_bytes(2000000000000000000000000000, speech=False, binary=False), "2000.0 YB")

    def test_nice_bytes_speech(self):
        # https://en.wikipedia.org/wiki/Kibibyte
        self.assertEqual(nice_bytes(0), "0.0 Bytes")
        self.assertEqual(nice_bytes(1), "1.0 Byte")
        self.assertEqual(nice_bytes(1000), "1000.0 Bytes")
        self.assertEqual(nice_bytes(1024), "1.0 Kibibyte")
        self.assertEqual(nice_bytes(2000000), "1.9 Mebibytes")
        self.assertEqual(nice_bytes(2000000000), "1.9 Gibibytes")
        self.assertEqual(nice_bytes(2000000000000), "1.8 Tebibytes")
        self.assertEqual(nice_bytes(2000000000000000), "1.8 Pebibytes")
        self.assertEqual(nice_bytes(2000000000000000000), "1.7 Exbibytes")
        self.assertEqual(nice_bytes(2000000000000000000000), "1.7 Zebibytes")
        self.assertEqual(nice_bytes(2000000000000000000000000), "1.7 Yobibytes")
        # no more named prefixes after Y - https://en.wikipedia.org/wiki/Binary_prefix
        self.assertEqual(nice_bytes(2000000000000000000000000000), "1654.4 Yobibytes")

    def test_nice_bytes(self):
        self.assertEqual(nice_bytes(0, speech=False), "0.0 B")
        self.assertEqual(nice_bytes(1000, speech=False), "1000.0 B")
        self.assertEqual(nice_bytes(1024, speech=False), "1.0 KiB")
        self.assertEqual(nice_bytes(2000000, speech=False), "1.9 MiB")
        self.assertEqual(nice_bytes(2000000000, speech=False), "1.9 GiB")
        self.assertEqual(nice_bytes(2000000000000, speech=False), "1.8 TiB")
        self.assertEqual(nice_bytes(2000000000000000, speech=False), "1.8 PiB")
        self.assertEqual(nice_bytes(2000000000000000000, speech=False), "1.7 EiB")
        self.assertEqual(nice_bytes(2000000000000000000000, speech=False), "1.7 ZiB")
        self.assertEqual(nice_bytes(2000000000000000000000000, speech=False), "1.7 YiB")
        # no more named prefixes after Y - https://en.wikipedia.org/wiki/Binary_prefix
        self.assertEqual(nice_bytes(2000000000000000000000000000, speech=False), "1654.4 YiB")

    def test_nice_bytes_gnu(self):
        self.assertEqual(nice_bytes(1024, gnu=True), "1.0 Kilo")
        self.assertEqual(nice_bytes(2000000, gnu=True), "1.9 Mega")
        self.assertEqual(nice_bytes(2000000000, gnu=True), "1.9 Giga")
        self.assertEqual(nice_bytes(2000000000000, gnu=True), "1.8 Tera")

        self.assertEqual(nice_bytes(0, speech=False, gnu=True), "0.0 B")
        self.assertEqual(nice_bytes(1000, speech=False, gnu=True), "1000.0 B")
        self.assertEqual(nice_bytes(1024, speech=False, gnu=True), "1.0 K")
        self.assertEqual(nice_bytes(2000000, speech=False, gnu=True), "1.9 M")
        self.assertEqual(nice_bytes(2000000000, speech=False, gnu=True), "1.9 G")
        self.assertEqual(nice_bytes(2000000000000, speech=False, gnu=True), "1.8 T")
        self.assertEqual(nice_bytes(2000000000000000, speech=False, gnu=True), "1.8 P")
        self.assertEqual(nice_bytes(2000000000000000000, speech=False, gnu=True), "1.7 E")
        self.assertEqual(nice_bytes(2000000000000000000000, speech=False, gnu=True), "1.7 Z")
        self.assertEqual(nice_bytes(2000000000000000000000000, speech=False, gnu=True), "1.7 Y")
        # no more named prefixes after Y - https://en.wikipedia.org/wiki/Binary_prefix
        self.assertEqual(nice_bytes(2000000000000000000000000000, speech=False, gnu=True), "1654.4 Y")

        self.assertEqual(nice_bytes(2000000, gnu=True, binary=False), "2.0 Mega")
        self.assertEqual(nice_bytes(2000000000, gnu=True, binary=False), "2.0 Giga")
        self.assertEqual(nice_bytes(2000000, speech=False, gnu=True, binary=False), "2.0 M")
        self.assertEqual(nice_bytes(2000000000, speech=False, gnu=True, binary=False), "2.0 G")


class TestNiceNumberFormat(unittest.TestCase):
    def test_convert_float_to_nice_number(self):
        for number, number_str in NUMBERS_FIXTURE_EN.items():
            self.assertEqual(nice_number(number), number_str,
                             'should format {} as {} and not {}'.format(
                                 number, number_str, nice_number(number)))

    def test_specify_denominator(self):
        self.assertEqual(nice_number(5.5, denominators=[1, 2, 3]),
                         '5 and a half',
                         'should format 5.5 as 5 and a half not {}'.format(
                             nice_number(5.5, denominators=[1, 2, 3])))
        self.assertEqual(nice_number(2.333, denominators=[1, 2]),
                         '2.333',
                         'should format 2.333 as 2.333 not {}'.format(
                             nice_number(2.333, denominators=[1, 2])))

    def test_no_speech(self):
        self.assertEqual(nice_number(6.777, speech=False),
                         '6 7/9',
                         'should format 6.777 as 6 7/9 not {}'.format(
                             nice_number(6.777, speech=False)))
        self.assertEqual(nice_number(6.0, speech=False),
                         '6',
                         'should format 6.0 as 6 not {}'.format(
                             nice_number(6.0, speech=False)))

    def test_unknown_language(self):
        """ An unknown / unhandled language should return the string
            representation of the input number.
        """
        self.assertEqual(nice_number(5.5, lang='as-fd'), '5.5',
                         'should format 5.5 as 5.5 not {}'.format(
                             nice_number(5.5, lang='as-df')))


class TestPronounceNumber(unittest.TestCase):
    def test_convert_int(self):
        self.assertEqual(pronounce_number(0), "zero")
        self.assertEqual(pronounce_number(1), "one")
        self.assertEqual(pronounce_number(10), "ten")
        self.assertEqual(pronounce_number(15), "fifteen")
        self.assertEqual(pronounce_number(20), "twenty")
        self.assertEqual(pronounce_number(27), "twenty seven")
        self.assertEqual(pronounce_number(30), "thirty")
        self.assertEqual(pronounce_number(33), "thirty three")

    def test_convert_negative_int(self):
        self.assertEqual(pronounce_number(-1), "minus one")
        self.assertEqual(pronounce_number(-10), "minus ten")
        self.assertEqual(pronounce_number(-15), "minus fifteen")
        self.assertEqual(pronounce_number(-20), "minus twenty")
        self.assertEqual(pronounce_number(-27), "minus twenty seven")
        self.assertEqual(pronounce_number(-30), "minus thirty")
        self.assertEqual(pronounce_number(-33), "minus thirty three")

    def test_convert_decimals(self):
        self.assertEqual(pronounce_number(1.234),
                         "one point two three")
        self.assertEqual(pronounce_number(21.234),
                         "twenty one point two three")
        self.assertEqual(pronounce_number(21.234, places=1),
                         "twenty one point two")
        self.assertEqual(pronounce_number(21.234, places=0),
                         "twenty one")
        self.assertEqual(pronounce_number(21.234, places=3),
                         "twenty one point two three four")
        self.assertEqual(pronounce_number(21.234, places=4),
                         "twenty one point two three four")
        self.assertEqual(pronounce_number(21.234, places=5),
                         "twenty one point two three four")
        self.assertEqual(pronounce_number(-1.234),
                         "minus one point two three")
        self.assertEqual(pronounce_number(-21.234),
                         "minus twenty one point two three")
        self.assertEqual(pronounce_number(-21.234, places=1),
                         "minus twenty one point two")
        self.assertEqual(pronounce_number(-21.234, places=0),
                         "minus twenty one")
        self.assertEqual(pronounce_number(-21.234, places=3),
                         "minus twenty one point two three four")
        self.assertEqual(pronounce_number(-21.234, places=4),
                         "minus twenty one point two three four")
        self.assertEqual(pronounce_number(-21.234, places=5),
                         "minus twenty one point two three four")

    def test_convert_hundreds(self):
        self.assertEqual(pronounce_number(100), "one hundred")
        self.assertEqual(pronounce_number(666), "six hundred and sixty six")
        self.assertEqual(pronounce_number(1456), "fourteen fifty six")
        self.assertEqual(pronounce_number(103254654), "one hundred and three "
                                                      "million, two hundred "
                                                      "and fifty four "
                                                      "thousand, six hundred "
                                                      "and fifty four")
        self.assertEqual(pronounce_number(1512457), "one million, five hundred"
                                                    " and twelve thousand, "
                                                    "four hundred and fifty "
                                                    "seven")
        self.assertEqual(pronounce_number(209996), "two hundred and nine "
                                                   "thousand, nine hundred "
                                                   "and ninety six")

    def test_convert_scientific_notation(self):
        self.assertEqual(pronounce_number(0, scientific=True), "zero")
        self.assertEqual(pronounce_number(33, scientific=True),
                         "three point three times ten to the power of one")
        self.assertEqual(pronounce_number(299792458, scientific=True),
                         "two point nine nine times ten to the power of eight")
        self.assertEqual(pronounce_number(299792458, places=6,
                                          scientific=True),
                         "two point nine nine seven nine two five times "
                         "ten to the power of eight")
        self.assertEqual(pronounce_number(1.672e-27, places=3,
                                          scientific=True),
                         "one point six seven two times ten to the power of "
                         "negative twenty seven")

    def test_auto_scientific_notation(self):
        self.assertEqual(
            pronounce_number(1.1e-150), "one point one times ten to the "
                                        "power of negative one hundred "
                                        "and fifty")
        # value is platform dependent so better not use in tests?
        # self.assertEqual(
        #    pronounce_number(sys.float_info.min), "two point two two times "
        #                                          "ten to the power of "
        #                                          "negative three hundred "
        #                                          "and eight")
        # self.assertEqual(
        #    pronounce_number(sys.float_info.max), "one point seven nine "
        #                                          "times ten to the power of"
        #                                          " three hundred and eight")

    def test_large_numbers(self):
        self.assertEqual(
            pronounce_number(299792458, short_scale=True),
            "two hundred and ninety nine million, seven hundred "
            "and ninety two thousand, four hundred and fifty eight")
        self.assertEqual(
            pronounce_number(299792458, short_scale=False),
            "two hundred and ninety nine million, seven hundred "
            "and ninety two thousand, four hundred and fifty eight")
        self.assertEqual(
            pronounce_number(100034000000299792458, short_scale=True),
            "one hundred quintillion, thirty four quadrillion, "
            "two hundred and ninety nine million, seven hundred "
            "and ninety two thousand, four hundred and fifty eight")
        self.assertEqual(
            pronounce_number(100034000000299792458, short_scale=False),
            "one hundred trillion, thirty four thousand billion, "
            "two hundred and ninety nine million, seven hundred "
            "and ninety two thousand, four hundred and fifty eight")
        self.assertEqual(
            pronounce_number(10000000000, short_scale=True),
            "ten billion")
        self.assertEqual(
            pronounce_number(1000000000000, short_scale=True),
            "one trillion")
        # TODO maybe beautify this
        self.assertEqual(
            pronounce_number(1000001, short_scale=True),
            "one million, one")
        self.assertEqual(pronounce_number(95505896639631893),
                         "ninety five quadrillion, five hundred and five "
                         "trillion, eight hundred and ninety six billion, six "
                         "hundred and thirty nine million, six hundred and "
                         "thirty one thousand, eight hundred and ninety three")
        self.assertEqual(pronounce_number(95505896639631893,
                                          short_scale=False),
                         "ninety five thousand five hundred and five billion, "
                         "eight hundred and ninety six thousand six hundred "
                         "and thirty nine million, six hundred and thirty one "
                         "thousand, eight hundred and ninety three")
        self.assertEqual(pronounce_number(10e80, places=1),
                         "one qesvigintillion")
        # TODO floating point rounding issues might happen
        self.assertEqual(pronounce_number(1.9874522571e80, places=9),
                         "one hundred and ninety eight quinquavigintillion, "
                         "seven hundred and forty five quattuorvigintillion, "
                         "two hundred and twenty five tresvigintillion, "
                         "seven hundred and nine uuovigintillion, "
                         "nine hundred and ninety nine unvigintillion, "
                         "nine hundred and eighty nine vigintillion, "
                         "seven hundred and thirty novendecillion, nine "
                         "hundred and nineteen octodecillion, nine hundred "
                         "and ninety nine septendecillion, nine hundred "
                         "and fifty five sedecillion, four hundred and "
                         "ninety eight quinquadecillion, two hundred and "
                         "fourteen quattuordecillion, eight hundred and "
                         "forty five tredecillion, four hundred and "
                         "twenty nine duodecillion, four hundred and "
                         "forty four undecillion, three hundred and "
                         "thirty six decillion, seven hundred and twenty "
                         "four nonillion, five hundred and sixty nine "
                         "octillion, three hundred and seventy five "
                         "septillion, two hundred and thirty nine sextillion,"
                         " six hundred and seventy quintillion, five hundred "
                         "and seventy four quadrillion, seven hundred and "
                         "thirty nine trillion, seven hundred and forty "
                         "eight billion, four hundred and seventy million, "
                         "nine hundred and fifteen thousand, seventy two")
        self.assertEqual(pronounce_number(1.00000000000000001e150),
                         "nine hundred and ninety nine millinillion, nine "
                         "hundred and ninety nine uncentillion, nine hundred "
                         "and ninety nine centillion, nine hundred and ninety"
                         " nine nonagintillion, nine hundred and ninety nine"
                         " octogintillion, nine hundred and eighty"
                         " septuagintillion, eight hundred and thirty five "
                         "sexagintillion, five hundred and ninety six "
                         "quinquagintillion, one hundred and seventy two"
                         " quadragintillion, four hundred and thirty seven"
                         " noventrigintillion, three hundred and seventy four"
                         " octotrigintillion, five hundred and ninety"
                         " septentrigintillion, five hundred and seventy"
                         " three sestrigintillion, one hundred and twenty "
                         "quinquatrigintillion, fourteen quattuortrigintillion"
                         ", thirty trestrigintillion, three hundred and "
                         "eighteen duotrigintillion, seven hundred and ninety"
                         " three untrigintillion, ninety one trigintillion,"
                         " one hundred and sixty four novemvigintillion, eight"
                         " hundred and ten octovigintillion, one hundred and"
                         " fifty four septemvigintillion, one hundred "
                         "qesvigintillion, one hundred and twelve "
                         "quinquavigintillion, two hundred and three "
                         "quattuorvigintillion, six hundred and seventy "
                         "eight tresvigintillion, five hundred and eighty "
                         "two uuovigintillion, nine hundred and seventy six"
                         " unvigintillion, two hundred and ninety eight "
                         "vigintillion, two hundred and sixty eight "
                         "novendecillion, six hundred and sixteen "
                         "octodecillion, two hundred and twenty one "
                         "septendecillion, one hundred and fifty one"
                         " sedecillion, nine hundred and sixty two "
                         "quinquadecillion, seven hundred and two"
                         " quattuordecillion, sixty tredecillion, two hundred"
                         " and sixty six duodecillion, one hundred and "
                         "seventy six undecillion, five decillion, four "
                         "hundred and forty nonillion, five hundred and"
                         " sixty seven octillion, thirty two septillion, "
                         "three hundred and thirty one sextillion, "
                         "two hundred and eight quintillion, four hundred and "
                         "three quadrillion, nine hundred and forty eight "
                         "trillion, two hundred and thirty three billion, "
                         "three hundred and seventy three million, five "
                         "hundred and fifteen thousand, seven hundred and "
                         "seventy six")

        # infinity
        self.assertEqual(
            pronounce_number(sys.float_info.max * 2), "infinity")
        self.assertEqual(
            pronounce_number(float("inf")),
            "infinity")
        self.assertEqual(
            pronounce_number(float("-inf")),
            "negative infinity")


# def nice_time(dt, lang="en-us", speech=True, use_24hour=False,
#              use_ampm=False):
class TestNiceDateFormat(unittest.TestCase):
    @classmethod
    def setUpClass(cls):
        # Read date_time_test.json files for test data
        cls.test_config = {}
        p = Path(date_time_format.config_path)
        for sub_dir in [x for x in p.iterdir() if x.is_dir()]:
            if (sub_dir / 'date_time_test.json').exists():
                print("Getting test for " +
                      str(sub_dir / 'date_time_test.json'))
                with (sub_dir / 'date_time_test.json').open() as f:
                    cls.test_config[sub_dir.parts[-1]] = json.loads(f.read())

    def test_convert_times(self):
        dt = datetime.datetime(2017, 1, 31,
                               13, 22, 3)

        # Verify defaults haven't changed
        self.assertEqual(nice_time(dt),
                         nice_time(dt, "en-us", True, False, False))

        self.assertEqual(nice_time(dt),
                         "one twenty two")
        self.assertEqual(nice_time(dt, use_ampm=True),
                         "one twenty two p.m.")
        self.assertEqual(nice_time(dt, speech=False),
                         "1:22")
        self.assertEqual(nice_time(dt, speech=False, use_ampm=True),
                         "1:22 PM")
        self.assertEqual(nice_time(dt, speech=False, use_24hour=True),
                         "13:22")
        self.assertEqual(nice_time(dt, speech=False, use_24hour=True,
                                   use_ampm=True),
                         "13:22")
        self.assertEqual(nice_time(dt, use_24hour=True, use_ampm=True),
                         "thirteen twenty two")
        self.assertEqual(nice_time(dt, use_24hour=True, use_ampm=False),
                         "thirteen twenty two")

        dt = datetime.datetime(2017, 1, 31,
                               13, 0, 3)
        self.assertEqual(nice_time(dt),
                         "one o'clock")
        self.assertEqual(nice_time(dt, use_ampm=True),
                         "one p.m.")
        self.assertEqual(nice_time(dt, speech=False),
                         "1:00")
        self.assertEqual(nice_time(dt, speech=False, use_ampm=True),
                         "1:00 PM")
        self.assertEqual(nice_time(dt, speech=False, use_24hour=True),
                         "13:00")
        self.assertEqual(nice_time(dt, speech=False, use_24hour=True,
                                   use_ampm=True),
                         "13:00")
        self.assertEqual(nice_time(dt, use_24hour=True, use_ampm=True),
                         "thirteen hundred")
        self.assertEqual(nice_time(dt, use_24hour=True, use_ampm=False),
                         "thirteen hundred")

        dt = datetime.datetime(2017, 1, 31,
                               13, 2, 3)
        self.assertEqual(nice_time(dt),
                         "one oh two")
        self.assertEqual(nice_time(dt, use_ampm=True),
                         "one oh two p.m.")
        self.assertEqual(nice_time(dt, speech=False),
                         "1:02")
        self.assertEqual(nice_time(dt, speech=False, use_ampm=True),
                         "1:02 PM")
        self.assertEqual(nice_time(dt, speech=False, use_24hour=True),
                         "13:02")
        self.assertEqual(nice_time(dt, speech=False, use_24hour=True,
                                   use_ampm=True),
                         "13:02")
        self.assertEqual(nice_time(dt, use_24hour=True, use_ampm=True),
                         "thirteen zero two")
        self.assertEqual(nice_time(dt, use_24hour=True, use_ampm=False),
                         "thirteen zero two")

        dt = datetime.datetime(2017, 1, 31,
                               0, 2, 3)
        self.assertEqual(nice_time(dt),
                         "twelve oh two")
        self.assertEqual(nice_time(dt, use_ampm=True),
                         "twelve oh two a.m.")
        self.assertEqual(nice_time(dt, speech=False),
                         "12:02")
        self.assertEqual(nice_time(dt, speech=False, use_ampm=True),
                         "12:02 AM")
        self.assertEqual(nice_time(dt, speech=False, use_24hour=True),
                         "00:02")
        self.assertEqual(nice_time(dt, speech=False, use_24hour=True,
                                   use_ampm=True),
                         "00:02")
        self.assertEqual(nice_time(dt, use_24hour=True, use_ampm=True),
                         "zero zero zero two")
        self.assertEqual(nice_time(dt, use_24hour=True, use_ampm=False),
                         "zero zero zero two")

        dt = datetime.datetime(2018, 2, 8,
                               1, 2, 33)
        self.assertEqual(nice_time(dt),
                         "one oh two")
        self.assertEqual(nice_time(dt, use_ampm=True),
                         "one oh two a.m.")
        self.assertEqual(nice_time(dt, speech=False),
                         "1:02")
        self.assertEqual(nice_time(dt, speech=False, use_ampm=True),
                         "1:02 AM")
        self.assertEqual(nice_time(dt, speech=False, use_24hour=True),
                         "01:02")
        self.assertEqual(nice_time(dt, speech=False, use_24hour=True,
                                   use_ampm=True),
                         "01:02")
        self.assertEqual(nice_time(dt, use_24hour=True, use_ampm=True),
                         "zero one zero two")
        self.assertEqual(nice_time(dt, use_24hour=True, use_ampm=False),
                         "zero one zero two")

    def test_nice_date(self):
        for lang in self.test_config:
            i = 1
            while (self.test_config[lang].get('test_nice_date') and
                   self.test_config[lang]['test_nice_date'].get(str(i))):
                p = self.test_config[lang]['test_nice_date'][str(i)]
                dp = ast.literal_eval(p['datetime_param'])
                np = ast.literal_eval(p['now'])
                dt = datetime.datetime(
                    dp[0], dp[1], dp[2], dp[3], dp[4], dp[5])
                now = None if not np else datetime.datetime(
                    np[0], np[1], np[2], np[3], np[4], np[5])
                print('Testing for ' + lang + ' that ' + str(dt) +
                      ' is date ' + p['assertEqual'])
                self.assertEqual(p['assertEqual'],
                                 nice_date(dt, lang=lang, now=now))
                i = i + 1

        # test fall back to english
        dt = datetime.datetime(2018, 2, 4, 0, 2, 3)
        self.assertEqual(nice_date(
            dt, lang='invalid', now=datetime.datetime(2018, 2, 4, 0, 2, 3)),
            'today')

        # test all days in a year for all languages,
        # that some output is produced
        for lang in self.test_config:
            for dt in (datetime.datetime(2017, 12, 30, 0, 2, 3) +
                       datetime.timedelta(n) for n in range(368)):
                self.assertTrue(len(nice_date(dt, lang=lang)) > 0)

    def test_nice_date_time(self):
        for lang in self.test_config:
            i = 1
            while (self.test_config[lang].get('test_nice_date_time') and
                   self.test_config[lang]['test_nice_date_time'].get(str(i))):
                p = self.test_config[lang]['test_nice_date_time'][str(i)]
                dp = ast.literal_eval(p['datetime_param'])
                np = ast.literal_eval(p['now'])
                dt = datetime.datetime(
                    dp[0], dp[1], dp[2], dp[3], dp[4], dp[5])
                now = None if not np else datetime.datetime(
                    np[0], np[1], np[2], np[3], np[4], np[5])
                print('Testing for ' + lang + ' that ' + str(dt) +
                      ' is date time ' + p['assertEqual'])
                self.assertEqual(
                    p['assertEqual'],
                    nice_date_time(
                        dt, lang=lang, now=now,
                        use_24hour=ast.literal_eval(p['use_24hour']),
                        use_ampm=ast.literal_eval(p['use_ampm'])))
                i = i + 1

    def test_nice_year(self):
        for lang in self.test_config:
            i = 1
            while (self.test_config[lang].get('test_nice_year') and
                   self.test_config[lang]['test_nice_year'].get(str(i))):
                p = self.test_config[lang]['test_nice_year'][str(i)]
                dp = ast.literal_eval(p['datetime_param'])
                dt = datetime.datetime(
                    dp[0], dp[1], dp[2], dp[3], dp[4], dp[5])
                print('Testing for ' + lang + ' that ' + str(dt) +
                      ' is year ' + p['assertEqual'])
                self.assertEqual(p['assertEqual'], nice_year(
                    dt, lang=lang, bc=ast.literal_eval(p['bc'])))
                i = i + 1

        # Test all years from 0 to 9999 for all languages,
        # that some output is produced
        for lang in self.test_config:
            print("Test all years in " + lang)
            for i in range(1, 9999):
                dt = datetime.datetime(i, 1, 31, 13, 2, 3)
                self.assertTrue(len(nice_year(dt, lang=lang)) > 0)
                # Looking through the date sequence can be helpful

    #                print(nice_year(dt, lang=lang))

    def test_nice_duration(self):
        self.assertEqual(nice_duration(1), "one second")
        self.assertEqual(nice_duration(3), "three seconds")
        self.assertEqual(nice_duration(1, speech=False), "0:01")
        self.assertEqual(nice_duration(61), "one minute one second")
        self.assertEqual(nice_duration(61, speech=False), "1:01")
        self.assertEqual(nice_duration(5000),
                         "one hour twenty three minutes twenty seconds")
        self.assertEqual(nice_duration(5000, speech=False), "1:23:20")
        self.assertEqual(nice_duration(50000),
                         "thirteen hours fifty three minutes twenty seconds")
        self.assertEqual(nice_duration(50000, speech=False), "13:53:20")
        self.assertEqual(nice_duration(500000),
                         "five days  eighteen hours fifty three minutes twenty seconds")  # nopep8
        self.assertEqual(nice_duration(500000, speech=False), "5d 18:53:20")
        self.assertEqual(nice_duration(datetime.timedelta(seconds=500000),
                                       speech=False),
                         "5d 18:53:20")

    def test_join(self):
        self.assertEqual(join_list(None, "and"), "")
        self.assertEqual(join_list([], "and"), "")

        self.assertEqual(join_list(["a"], "and"), "a")
        self.assertEqual(join_list(["a", "b"], "and"), "a and b")
        self.assertEqual(join_list(["a", "b"], "or"), "a or b")

        self.assertEqual(join_list(["a", "b", "c"], "and"), "a, b and c")
        self.assertEqual(join_list(["a", "b", "c"], "or"), "a, b or c")
        self.assertEqual(join_list(["a", "b", "c"], "or", ";"), "a; b or c")
        self.assertEqual(join_list(["a", "b", "c", "d"], "or"), "a, b, c or d")

        self.assertEqual(join_list([1, "b", 3, "d"], "or"), "1, b, 3 or d")


class TestInflection(unittest.TestCase):
    def test_singularize(self):
        self.assertEqual(singularize("posts"), "post")
        self.assertEqual(singularize("octopi"), "octopus")
        self.assertEqual(singularize("sheep"), "sheep")
        # test already singular
        self.assertEqual(singularize("word"), "word")
        # test garbage
        self.assertEqual(singularize("CamelOctopi"), "CamelOctopus")

    def test_pluralize(self):
        self.assertEqual(pluralize("post"), "posts")
        self.assertEqual(pluralize("octopus"), "octopi")
        self.assertEqual(pluralize("sheep"), "sheep")
        # test already plural
        self.assertEqual(pluralize("words"), "words")
        # irregular verbs
        self.assertEqual(pluralize("person"), "people")
        self.assertEqual(pluralize("man"), "men")
        self.assertEqual(pluralize("human"), "humans")
        self.assertEqual(pluralize('child'), 'children')
        self.assertEqual(pluralize('sex'), 'sexes')
        self.assertEqual(pluralize('move'), 'moves')
        self.assertEqual(pluralize('cow'), 'kine')
        self.assertEqual(pluralize('zombie'), 'zombies')
        # test garbage
        self.assertEqual(pluralize("CamelOctopus"), "CamelOctopi")


if __name__ == "__main__":
    unittest.main()<|MERGE_RESOLUTION|>--- conflicted
+++ resolved
@@ -30,11 +30,8 @@
 from lingua_franca.format import pronounce_number
 from lingua_franca.format import date_time_format
 from lingua_franca.format import join_list
-<<<<<<< HEAD
 from lingua_franca.format import nice_bytes
-=======
 from lingua_franca.format import singularize, pluralize
->>>>>>> 5dccbb82
 
 NUMBERS_FIXTURE_EN = {
     1.435634: '1.436',
@@ -59,7 +56,7 @@
     8.384: '8 and 5 thirteenths',
     0.071: 'a fourteenth',
     6.466: '6 and 7 fifteenths',
-    8.312: '8 and 5 sixteenths',
+    8.312: '8 and 5 sixteenths',feat/nice_bytes
     2.176: '2 and 3 seventeenths',
     200.722: '200 and 13 eighteenths',
     7.421: '7 and 8 nineteenths',
